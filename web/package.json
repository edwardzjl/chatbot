{
  "name": "chatbot",
  "version": "0.1.0",
  "private": true,
  "dependencies": {
    "@emotion/react": "^11.11.1",
    "@emotion/styled": "^11.11.0",
    "@microsoft/fetch-event-source": "^2.0.1",
<<<<<<< HEAD
    "@mui/icons-material": "^5.14.6",
    "@mui/material": "^5.14.5",
=======
    "@mui/icons-material": "^5.11.16",
    "@mui/material": "^5.14.6",
>>>>>>> 570c1fea
    "@testing-library/jest-dom": "^6.1.2",
    "@testing-library/react": "^14.0.0",
    "@testing-library/user-event": "^14.4.3",
    "nanoid": "^4.0.2",
    "react": "^18.2.0",
    "react-dom": "^18.2.0",
    "react-markdown": "^8.0.7",
    "react-scripts": "5.0.1",
    "react-syntax-highlighter": "^15.5.0",
    "react-window": "^1.8.9",
    "remark-gfm": "^3.0.1",
    "web-vitals": "^3.3.2"
  },
  "scripts": {
    "start": "react-scripts start",
    "build": "react-scripts build",
    "test": "react-scripts test",
    "eject": "react-scripts eject"
  },
  "eslintConfig": {
    "extends": [
      "react-app",
      "react-app/jest"
    ]
  },
  "browserslist": {
    "production": [
      ">0.2%",
      "not dead",
      "not op_mini all"
    ],
    "development": [
      "last 1 chrome version",
      "last 1 firefox version",
      "last 1 safari version"
    ]
  },
  "devDependencies": {
    "@babel/plugin-proposal-private-property-in-object": "^7.21.11",
    "http-proxy-middleware": "^2.0.6"
  }
}<|MERGE_RESOLUTION|>--- conflicted
+++ resolved
@@ -6,13 +6,8 @@
     "@emotion/react": "^11.11.1",
     "@emotion/styled": "^11.11.0",
     "@microsoft/fetch-event-source": "^2.0.1",
-<<<<<<< HEAD
     "@mui/icons-material": "^5.14.6",
-    "@mui/material": "^5.14.5",
-=======
-    "@mui/icons-material": "^5.11.16",
     "@mui/material": "^5.14.6",
->>>>>>> 570c1fea
     "@testing-library/jest-dom": "^6.1.2",
     "@testing-library/react": "^14.0.0",
     "@testing-library/user-event": "^14.4.3",

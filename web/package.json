--- conflicted
+++ resolved
@@ -5,13 +5,8 @@
   "dependencies": {
     "@emotion/react": "^11.11.1",
     "@emotion/styled": "^11.11.0",
-<<<<<<< HEAD
     "@mui/icons-material": "^5.14.11",
-    "@mui/material": "^5.14.10",
-=======
-    "@mui/icons-material": "^5.14.9",
     "@mui/material": "^5.14.12",
->>>>>>> c70e050b
     "@testing-library/jest-dom": "^6.1.3",
     "@testing-library/react": "^14.0.0",
     "@testing-library/user-event": "^14.5.1",
